--- conflicted
+++ resolved
@@ -1,38 +1,23 @@
 {
   "name": "gatsby-link",
   "description": "An enhanced Link component for Gatsby sites with support for resource prefetching",
-<<<<<<< HEAD
   "version": "1.6.38-0",
-=======
-  "version": "1.6.38",
->>>>>>> 0649a0e8
   "author": "Kyle Mathews <mathews.kyle@gmail.com>",
   "bugs": {
     "url": "https://github.com/gatsbyjs/gatsby/issues"
   },
   "dependencies": {
-<<<<<<< HEAD
     "@babel/runtime": "^7.0.0-beta.38",
     "@types/history": "^4.6.2",
     "@types/react-router-dom": "^4.2.2",
-=======
-    "@types/history": "^4.6.2",
-    "@types/react-router-dom": "^4.2.2",
-    "babel-runtime": "^6.26.0",
->>>>>>> 0649a0e8
     "prop-types": "^15.5.8",
     "ric": "^1.3.0"
   },
   "devDependencies": {
-<<<<<<< HEAD
     "@babel/cli": "^7.0.0-beta.38",
     "@babel/core": "^7.0.0-beta.38",
     "cross-env": "^5.0.5",
     "react-router-dom": "^4.2.2"
-=======
-    "babel-cli": "^6.26.0",
-    "cross-env": "^5.0.5"
->>>>>>> 0649a0e8
   },
   "homepage": "https://github.com/gatsbyjs/gatsby/tree/master/packages/gatsby-link#readme",
   "keywords": [
@@ -44,14 +29,7 @@
   "peerDependencies": {
     "gatsby": "^1.0.0"
   },
-<<<<<<< HEAD
-  "repository": {
-    "type": "git",
-    "url": "https://github.com/gatsbyjs/gatsby.git"
-  },
-=======
   "repository": "https://github.com/gatsbyjs/gatsby/tree/master/packages/gatsby-link",
->>>>>>> 0649a0e8
   "scripts": {
     "build": "babel src --out-dir . --ignore __tests__",
     "prepublish": "cross-env NODE_ENV=production npm run build",
