import { build } from "../schema"
import reporter from "gatsby-cli/lib/reporter"
import { IDataLayerContext } from "../state-machines/data-layer/types"

export async function buildSchema({
  parentSpan,
<<<<<<< HEAD
}: Partial<IDataLayerContext>): Promise<void> {
  if (!store) {
    reporter.panic(`Cannot build schema before store initialization`)
  }
=======
}: Partial<IBuildContext>): Promise<void> {
>>>>>>> 80654fb4
  const activity = reporter.activityTimer(`building schema`, {
    parentSpan,
  })
  activity.start()
  await build({ parentSpan: activity.span })
  activity.end()
}<|MERGE_RESOLUTION|>--- conflicted
+++ resolved
@@ -4,14 +4,7 @@
 
 export async function buildSchema({
   parentSpan,
-<<<<<<< HEAD
 }: Partial<IDataLayerContext>): Promise<void> {
-  if (!store) {
-    reporter.panic(`Cannot build schema before store initialization`)
-  }
-=======
-}: Partial<IBuildContext>): Promise<void> {
->>>>>>> 80654fb4
   const activity = reporter.activityTimer(`building schema`, {
     parentSpan,
   })
