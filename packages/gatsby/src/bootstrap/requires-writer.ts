import _ from "lodash"
import path from "path"
import fs from "fs-extra"
import crypto from "crypto"
import { slash } from "gatsby-core-utils"
import reporter from "gatsby-cli/lib/reporter"
import { match } from "@gatsbyjs/reach-router/lib/utils"
import { joinPath } from "gatsby-core-utils"
import { store, emitter } from "../redux/"
import { IGatsbyState, IGatsbyPage } from "../redux/types"
import {
  writeModule,
  getAbsolutePathForVirtualModule,
} from "../utils/gatsby-webpack-virtual-modules"

interface IGatsbyPageComponent {
  component: string
  componentChunkName: string
}

interface IGatsbyPageMatchPath {
  path: string
  matchPath: string | undefined
}

// path ranking algorithm copied (with small adjustments) from `@reach/router` (internal util, not exported from the package)
// https://github.com/reach/router/blob/28a79e7fc3a3487cb3304210dc3501efb8a50eba/src/lib/utils.js#L216-L254
const paramRe = /^:(.+)/

const SEGMENT_POINTS = 4
const STATIC_POINTS = 3
const DYNAMIC_POINTS = 2
const SPLAT_PENALTY = 1
const ROOT_POINTS = 1

const isRootSegment = (segment: string): boolean => segment === ``
const isDynamic = (segment: string): boolean => paramRe.test(segment)
const isSplat = (segment: string): boolean => segment === `*`

const segmentize = (uri: string): Array<string> =>
  uri
    // strip starting/ending slashes
    .replace(/(^\/+|\/+$)/g, ``)
    .split(`/`)

const rankRoute = (path: string): number =>
  segmentize(path).reduce((score, segment) => {
    score += SEGMENT_POINTS
    if (isRootSegment(segment)) score += ROOT_POINTS
    else if (isDynamic(segment)) score += DYNAMIC_POINTS
    else if (isSplat(segment)) score -= SEGMENT_POINTS + SPLAT_PENALTY
    else score += STATIC_POINTS
    return score
  }, 0)
// end of copied `@reach/router` internals

let lastHash: string | null = null

export const resetLastHash = (): void => {
  lastHash = null
}

const pickComponentFields = (page: IGatsbyPage): IGatsbyPageComponent =>
  _.pick(page, [`component`, `componentChunkName`])

export const getComponents = (
  pages: Array<IGatsbyPage>
): Array<IGatsbyPageComponent> =>
  _(pages)
    .map(pickComponentFields)
    .uniqBy(c => c.componentChunkName)
    .orderBy(c => c.componentChunkName)
    .value()

/**
 * Get all dynamic routes and sort them by most specific at the top
 * code is based on @reach/router match utility (https://github.com/reach/router/blob/152aff2352bc62cefc932e1b536de9efde6b64a5/src/lib/utils.js#L224-L254)
 */
const getMatchPaths = (
  pages: Array<IGatsbyPage>
): Array<IGatsbyPageMatchPath> => {
  interface IMatchPathEntry extends IGatsbyPage {
    index: number
    score: number
    matchPath: string
  }

  const createMatchPathEntry = (
    page: IGatsbyPage,
    index: number
  ): IMatchPathEntry => {
    const { matchPath } = page

    if (matchPath === undefined) {
      return reporter.panic(
        `Error: matchPath property is undefined for page ${page.path}, should be a string`
      ) as never
    }

    return {
      ...page,
      matchPath,
      index,
      score: rankRoute(matchPath),
    }
  }

  const matchPathPages: Array<IMatchPathEntry> = []

  pages.forEach((page: IGatsbyPage, index: number): void => {
<<<<<<< HEAD
    if (page.matchPath && page.mode === `SSG`) {
      matchPathPages.push(createMatchPathEntry(page, index))
=======
    if (_CFLAGS_.GATSBY_MAJOR === `4`) {
      if (page.matchPath && page.mode === `SSG`) {
        matchPathPages.push(createMatchPathEntry(page, index))
      }
    } else {
      if (page.matchPath) {
        matchPathPages.push(createMatchPathEntry(page, index))
      }
>>>>>>> 243c0ca3
    }
  })

  // Pages can live in matchPaths, to keep them working without doing another network request
  // we save them in matchPath. We use `@reach/router` path ranking to score paths/matchPaths
  // and sort them so more specific paths are before less specific paths.
  // More info in https://github.com/gatsbyjs/gatsby/issues/16097
  // small speedup: don't bother traversing when no matchPaths found.
  if (matchPathPages.length) {
    const newMatches: Array<IMatchPathEntry> = []

    pages.forEach((page: IGatsbyPage, index: number): void => {
      const isInsideMatchPath = !!matchPathPages.find(
        pageWithMatchPath =>
          !page.matchPath && match(pageWithMatchPath.matchPath, page.path)
      )

      if (isInsideMatchPath) {
        newMatches.push(
          createMatchPathEntry(
            {
              ...page,
              matchPath: page.path,
            },
            index
          )
        )
      }
    })
    // Add afterwards because the new matches are not relevant for the existing search
    matchPathPages.push(...newMatches)
  }

  return matchPathPages
    .sort((a, b) => {
      // The higher the score, the higher the specificity of our matchPath
      const order = b.score - a.score
      if (order !== 0) {
        return order
      }

      // if specificity is the same we do lexigraphic comparison of path to ensure
      // deterministic order regardless of order pages where created
      return a.matchPath.localeCompare(b.matchPath)
    })
    .map(({ path, matchPath }) => {
      return { path, matchPath }
    })
}

const createHash = (
  matchPaths: Array<IGatsbyPageMatchPath>,
  components: Array<IGatsbyPageComponent>,
  cleanedSSRVisitedPageComponents: Array<IGatsbyPageComponent>
): string =>
  crypto
    .createHash(`md5`)
    .update(
      JSON.stringify({
        matchPaths,
        components,
        cleanedSSRVisitedPageComponents,
      })
    )
    .digest(`hex`)

// Write out pages information.
export const writeAll = async (state: IGatsbyState): Promise<boolean> => {
  const { program } = state
  const pages = [...state.pages.values()]
  const matchPaths = getMatchPaths(pages)
  const components = getComponents(pages)
  let cleanedSSRVisitedPageComponents: Array<IGatsbyPageComponent> = []

  if (process.env.GATSBY_EXPERIMENTAL_DEV_SSR) {
    const ssrVisitedPageComponents = [
      ...(state.visitedPages.get(`server`)?.values() || []),
    ]

    // Remove any page components that no longer exist.
    cleanedSSRVisitedPageComponents = components.filter(c =>
      ssrVisitedPageComponents.some(s => s === c.componentChunkName)
    )
  }

  const newHash = createHash(
    matchPaths,
    components,
    cleanedSSRVisitedPageComponents
  )

  if (newHash === lastHash) {
    // Nothing changed. No need to rewrite files
    return false
  }

  lastHash = newHash

  if (process.env.GATSBY_EXPERIMENTAL_DEV_SSR) {
    // Create file with sync requires of visited page components files.
    let lazySyncRequires = `
  // prefer default export if available
  const preferDefault = m => (m && m.default) || m
  \n\n`
    lazySyncRequires += `exports.ssrComponents = {\n${cleanedSSRVisitedPageComponents
      .map(
        (c: IGatsbyPageComponent): string =>
          `  "${c.componentChunkName}": preferDefault(require("${joinPath(
            c.component
          )}"))`
      )
      .join(`,\n`)}
  }\n\n`

    writeModule(`$virtual/ssr-sync-requires`, lazySyncRequires)
  }

  // Create file with sync requires of components/json files.
  let syncRequires = `
// prefer default export if available
const preferDefault = m => (m && m.default) || m
\n\n`
  syncRequires += `exports.components = {\n${components
    .map(
      (c: IGatsbyPageComponent): string =>
        `  "${c.componentChunkName}": preferDefault(require("${joinPath(
          c.component
        )}"))`
    )
    .join(`,\n`)}
}\n\n`

  syncRequires += `exports.serverData = {\n${components
    .map(
      (c: IGatsbyPageComponent): string =>
        `  "${c.componentChunkName}": require("${joinPath(
          c.component
        )}").getServerData`
    )
    .join(`,\n`)}
}\n\n`

  // Create file with async requires of components/json files.
  let asyncRequires = `// prefer default export if available
const preferDefault = m => (m && m.default) || m
\n`
  asyncRequires += `exports.components = {\n${components
    .map((c: IGatsbyPageComponent): string => {
      // we need a relative import path to keep contenthash the same if directory changes
      const relativeComponentPath = path.relative(
        getAbsolutePathForVirtualModule(`$virtual`),
        c.component
      )

      return `  "${c.componentChunkName}": () => import("${slash(
        `./${relativeComponentPath}`
      )}" /* webpackChunkName: "${c.componentChunkName}" */)`
    })
    .join(`,\n`)}
}\n\n`

  const writeAndMove = (
    virtualFilePath: string,
    file: string,
    data: string
  ): Promise<void> => {
    writeModule(virtualFilePath, data)

    // files in .cache are not used anymore as part of webpack builds, but
    // still can be used by other tools (for example `gatsby serve` reads
    // `match-paths.json` to setup routing)
    const destination = joinPath(program.directory, `.cache`, file)
    const tmp = `${destination}.${Date.now()}`
    return fs
      .writeFile(tmp, data)
      .then(() => fs.move(tmp, destination, { overwrite: true }))
  }

  await Promise.all([
    writeAndMove(`$virtual/sync-requires.js`, `sync-requires.js`, syncRequires),
    writeAndMove(
      `$virtual/async-requires.js`,
      `async-requires.js`,
      asyncRequires
    ),
    writeAndMove(
      `$virtual/match-paths.json`,
      `match-paths.json`,
      JSON.stringify(matchPaths, null, 4)
    ),
  ])

  return true
}

const debouncedWriteAll = _.debounce(
  async (): Promise<void> => {
    const activity = reporter.activityTimer(`write out requires`, {
      id: `requires-writer`,
    })
    activity.start()
    await writeAll(store.getState())
    activity.end()
  },
  500,
  {
    // using "leading" can cause double `writeAll` call - particularly
    // when refreshing data using `/__refresh` hook.
    leading: false,
  }
)

/**
 * Start listening to CREATE/DELETE_PAGE events so we can rewrite
 * files as required
 */
let listenerStarted = false
export const startListener = (): void => {
  // Only start the listener once.
  if (listenerStarted) {
    return
  }
  listenerStarted = true

  if (process.env.GATSBY_EXPERIMENTAL_DEV_SSR) {
    /**
     * Start listening to CREATE_SERVER_VISITED_PAGE events so we can rewrite
     * files as required
     */
    emitter.on(`CREATE_SERVER_VISITED_PAGE`, (): void => {
      reporter.pendingActivity({ id: `requires-writer` })
      debouncedWriteAll()
    })
  }

  emitter.on(`CREATE_PAGE`, (): void => {
    reporter.pendingActivity({ id: `requires-writer` })
    debouncedWriteAll()
  })

  emitter.on(`CREATE_PAGE_END`, (): void => {
    reporter.pendingActivity({ id: `requires-writer` })
    debouncedWriteAll()
  })

  emitter.on(`DELETE_PAGE`, (): void => {
    reporter.pendingActivity({ id: `requires-writer` })
    debouncedWriteAll()
  })

  emitter.on(`DELETE_PAGE_BY_PATH`, (): void => {
    reporter.pendingActivity({ id: `requires-writer` })
    debouncedWriteAll()
  })
}<|MERGE_RESOLUTION|>--- conflicted
+++ resolved
@@ -108,10 +108,6 @@
   const matchPathPages: Array<IMatchPathEntry> = []
 
   pages.forEach((page: IGatsbyPage, index: number): void => {
-<<<<<<< HEAD
-    if (page.matchPath && page.mode === `SSG`) {
-      matchPathPages.push(createMatchPathEntry(page, index))
-=======
     if (_CFLAGS_.GATSBY_MAJOR === `4`) {
       if (page.matchPath && page.mode === `SSG`) {
         matchPathPages.push(createMatchPathEntry(page, index))
@@ -120,7 +116,6 @@
       if (page.matchPath) {
         matchPathPages.push(createMatchPathEntry(page, index))
       }
->>>>>>> 243c0ca3
     }
   })
 
