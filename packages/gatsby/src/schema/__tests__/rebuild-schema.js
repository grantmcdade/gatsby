--- conflicted
+++ resolved
@@ -2,19 +2,6 @@
 const { build, rebuildWithSitePage } = require(`..`)
 require(`../../db/__tests__/fixtures/ensure-loki`)()
 
-<<<<<<< HEAD
-const firstPage = () => {
-  return {
-    id: `page1`,
-    parent: null,
-    children: [],
-    internal: { type: `SitePage`, contentDigest: `0`, counter: 0 },
-    keep: `Page`,
-    fields: {
-      oldKey: `value`,
-    },
-  }
-=======
 jest.mock(`gatsby-cli/lib/reporter`, () => {
   return {
     log: jest.fn(),
@@ -31,16 +18,17 @@
   }
 })
 
-const firstPage = {
-  id: `page1`,
-  parent: null,
-  children: [],
-  internal: { type: `SitePage` },
-  keep: `Page`,
-  fields: {
-    oldKey: `value`,
-  },
->>>>>>> 3ea5fdfa
+const firstPage = () => {
+  return {
+    id: `page1`,
+    parent: null,
+    children: [],
+    internal: { type: `SitePage`, contentDigest: `0`, counter: 0 },
+    keep: `Page`,
+    fields: {
+      oldKey: `value`,
+    },
+  }
 }
 
 const secondPage = () => {
